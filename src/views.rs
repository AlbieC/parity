--- conflicted
+++ resolved
@@ -44,11 +44,7 @@
 	}
 
 	/// Return transaction hashes.
-<<<<<<< HEAD
 	pub fn transaction_hashes(&self) -> Vec<H256> {
-=======
-	pub fn transaction_hashes(&self) -> Vec<H256> { 
->>>>>>> 3c25c062
 		self.rlp.at(1).iter().map(|rlp| rlp.as_raw().sha3()).collect()
 	}
 
@@ -58,11 +54,7 @@
 	}
 
 	/// Return list of uncle hashes of given block.
-<<<<<<< HEAD
 	pub fn uncle_hashes(&self) -> Vec<H256> {
-=======
-	pub fn uncle_hashes(&self) -> Vec<H256> { 
->>>>>>> 3c25c062
 		self.rlp.at(2).iter().map(|rlp| rlp.as_raw().sha3()).collect()
 	}
 }
