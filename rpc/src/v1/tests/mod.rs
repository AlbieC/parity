// Copyright 2015, 2016 Ethcore (UK) Ltd.
// This file is part of Parity.

// Parity is free software: you can redistribute it and/or modify
// it under the terms of the GNU General Public License as published by
// the Free Software Foundation, either version 3 of the License, or
// (at your option) any later version.

// Parity is distributed in the hope that it will be useful,
// but WITHOUT ANY WARRANTY; without even the implied warranty of
// MERCHANTABILITY or FITNESS FOR A PARTICULAR PURPOSE.  See the
// GNU General Public License for more details.

// You should have received a copy of the GNU General Public License
// along with Parity.  If not, see <http://www.gnu.org/licenses/>.

//!TODO: load custom blockchain state and test

pub mod helpers;
#[cfg(test)]
mod eth;
#[cfg(test)]
mod net;
#[cfg(test)]
mod web3;
<<<<<<< HEAD
mod helpers;
mod personal;
=======
#[cfg(test)]
mod personal;
#[cfg(test)]
mod ethcore;
>>>>>>> 59f67016
<|MERGE_RESOLUTION|>--- conflicted
+++ resolved
@@ -23,12 +23,7 @@
 mod net;
 #[cfg(test)]
 mod web3;
-<<<<<<< HEAD
-mod helpers;
-mod personal;
-=======
 #[cfg(test)]
 mod personal;
 #[cfg(test)]
-mod ethcore;
->>>>>>> 59f67016
+mod ethcore;