[package]
description = "Ethcore client."
name = "parity"
version = "1.2.0"
license = "GPL-3.0"
authors = ["Ethcore <admin@ethcore.io>"]
build = "build.rs"

[build-dependencies]
rustc_version = "0.1"
syntex = "*"
"ethcore-ipc-codegen" = { path = "ipc/codegen" }

[dependencies]
log = "0.3"
env_logger = "0.3"
rustc-serialize = "0.3"
docopt = "0.6"
time = "0.1"
ctrlc = { git = "https://github.com/ethcore/rust-ctrlc.git" }
fdlimit = { path = "util/fdlimit" }
daemonize = "0.2"
num_cpus = "0.2"
number_prefix = "0.2"
rpassword = "0.2.1"
clippy = { version = "0.0.67", optional = true}
ethcore = { path = "ethcore" }
ethcore-util = { path = "util" }
ethsync = { path = "sync" }
ethminer = { path = "miner" }
ethcore-devtools = { path = "devtools" }
ethcore-rpc = { path = "rpc", optional = true }
ethcore-webapp = { path = "webapp", optional = true }
semver = "0.2"
ethcore-ipc-nano = { path = "ipc/nano" }
ethcore-ipc = { path = "ipc/rpc" }
json-ipc-server = { git = "https://github.com/ethcore/json-ipc-server.git" }
<<<<<<< HEAD
ethcore-db = { path = "db" }
ethcore-ipc-hypervisor = { path = "ipc/hypervisor" }
crossbeam = "0.2"
=======
ansi_term = "0.7"
>>>>>>> 27380cda

[dependencies.hyper]
version = "0.8"
default-features = false

[features]
default = ["rpc", "webapp"]
rpc = ["ethcore-rpc"]
webapp = ["ethcore-webapp"]
dev = ["clippy", "ethcore/dev", "ethcore-util/dev", "ethsync/dev", "ethcore-rpc/dev", "ethminer/dev",
"ethcore-webapp/dev"]
travis-beta = ["ethcore/json-tests"]
travis-nightly = ["ethcore/json-tests", "dev"]

[[bin]]
path = "parity/main.rs"
name = "parity"

[[bin]]
path = "parity/db/main.rs"
name = "db"

[profile.release]
debug = true
lto = false<|MERGE_RESOLUTION|>--- conflicted
+++ resolved
@@ -35,13 +35,10 @@
 ethcore-ipc-nano = { path = "ipc/nano" }
 ethcore-ipc = { path = "ipc/rpc" }
 json-ipc-server = { git = "https://github.com/ethcore/json-ipc-server.git" }
-<<<<<<< HEAD
 ethcore-db = { path = "db" }
 ethcore-ipc-hypervisor = { path = "ipc/hypervisor" }
 crossbeam = "0.2"
-=======
 ansi_term = "0.7"
->>>>>>> 27380cda
 
 [dependencies.hyper]
 version = "0.8"
