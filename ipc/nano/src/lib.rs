// Copyright 2015, 2016 Ethcore (UK) Ltd.
// This file is part of Parity.

// Parity is free software: you can redistribute it and/or modify
// it under the terms of the GNU General Public License as published by
// the Free Software Foundation, either version 3 of the License, or
// (at your option) any later version.

// Parity is distributed in the hope that it will be useful,
// but WITHOUT ANY WARRANTY; without even the implied warranty of
// MERCHANTABILITY or FITNESS FOR A PARTICULAR PURPOSE.  See the
// GNU General Public License for more details.

// You should have received a copy of the GNU General Public License
// along with Parity.  If not, see <http://www.gnu.org/licenses/>.

//! IPC over nanomsg transport

extern crate ethcore_ipc as ipc;
extern crate nanomsg;
#[macro_use] extern crate log;
extern crate jsonrpc_core;
use jsonrpc_core::IoHandler;

pub use ipc::{WithSocket, IpcInterface, IpcConfig};

use std::sync::*;
use std::sync::atomic::*;
use nanomsg::{Socket, Protocol, Error, Endpoint, PollRequest, PollFd, PollInOut};
use std::ops::Deref;

const POLL_TIMEOUT: isize = 100;
const CLIENT_CONNECTION_TIMEOUT: isize = 2500;

/// Generic worker to handle service (binded) sockets
pub struct Worker<S> where S: IpcInterface<S> {
	service: Arc<S>,
	sockets: Vec<(Socket, Endpoint)>,
	polls: Vec<PollFd>,
	buf: Vec<u8>,
}

/// struct for guarding `_endpoint` (so that it wont drop)
/// derefs to client `S`
pub struct GuardedSocket<S> where S: WithSocket<Socket> {
	client: Arc<S>,
	_endpoint: Endpoint,
}

impl<S> GuardedSocket<S> where S: WithSocket<Socket> {
	pub fn service(&self) -> Arc<S> {
		self.client.clone()
	}
}

impl<S> Deref for GuardedSocket<S> where S: WithSocket<Socket> {
    type Target = S;

    fn deref(&self) -> &S {
        &self.client
    }
}

/// Spawns client <`S`> over specified address
/// creates socket and connects endpoint to it
/// for duplex (paired) connections with the service
pub fn init_duplex_client<S>(socket_addr: &str) -> Result<GuardedSocket<S>, SocketError> where S: WithSocket<Socket> {
	let mut socket = try!(Socket::new(Protocol::Pair).map_err(|e| {
		warn!(target: "ipc", "Failed to create ipc socket: {:?}", e);
		SocketError::DuplexLink
	}));

	// 2500 ms default timeout
<<<<<<< HEAD
	socket.set_receive_timeout(2500).unwrap();
=======
	socket.set_receive_timeout(CLIENT_CONNECTION_TIMEOUT).unwrap();
>>>>>>> 81d8dafd

	let endpoint = try!(socket.connect(socket_addr).map_err(|e| {
		warn!(target: "ipc", "Failed to bind socket to address '{}': {:?}", socket_addr, e);
		SocketError::DuplexLink
	}));

	Ok(GuardedSocket {
		client: Arc::new(S::init(socket)),
		_endpoint: endpoint,
	})
}

/// Spawns client <`S`> over specified address
/// creates socket and connects endpoint to it
/// for request-reply connections to the service
pub fn init_client<S>(socket_addr: &str) -> Result<GuardedSocket<S>, SocketError> where S: WithSocket<Socket> {
	let mut socket = try!(Socket::new(Protocol::Req).map_err(|e| {
		warn!(target: "ipc", "Failed to create ipc socket: {:?}", e);
		SocketError::RequestLink
	}));

	// 2500 ms default timeout
<<<<<<< HEAD
	socket.set_receive_timeout(2500).unwrap();
=======
	socket.set_receive_timeout(CLIENT_CONNECTION_TIMEOUT).unwrap();
>>>>>>> 81d8dafd

	let endpoint = try!(socket.connect(socket_addr).map_err(|e| {
		warn!(target: "ipc", "Failed to bind socket to address '{}': {:?}", socket_addr, e);
		SocketError::RequestLink
	}));

	Ok(GuardedSocket {
		client: Arc::new(S::init(socket)),
		_endpoint: endpoint,
	})
}

/// Error occured while establising socket or endpoint
#[derive(Debug)]
pub enum SocketError {
	/// Error establising duplex (paired) socket and/or endpoint
	DuplexLink,
	/// Error establising duplex (paired) socket and/or endpoint
	RequestLink,
}

impl<S> Worker<S> where S: IpcInterface<S> {
	/// New worker over specified `service`
	pub fn new(service: &Arc<S>) -> Worker<S> {
		Worker::<S> {
			service: service.clone(),
			sockets: Vec::new(),
			polls: Vec::new(),
			buf: Vec::new(),
		}
	}

	/// Polls all sockets, reads and dispatches method invocations
	pub fn poll(&mut self) {
		use std::io::Write;

		let mut request = PollRequest::new(&mut self.polls[..]);
 		let _result_guard = Socket::poll(&mut request, POLL_TIMEOUT);

		for (fd_index, fd) in request.get_fds().iter().enumerate() {
			if fd.can_read() {
				let (ref mut socket, _) = self.sockets[fd_index];
				unsafe { self.buf.set_len(0); }
				match socket.nb_read_to_end(&mut self.buf) {
					Ok(method_sign_len) => {
						if method_sign_len >= 2 {

							// method_num
							let method_num = self.buf[0] as u16 * 256 + self.buf[1] as u16;
							// payload
							let payload = &self.buf[2..];

							// dispatching for ipc interface
							let result = self.service.dispatch_buf(method_num, payload);

							if let Err(e) = socket.write(&result) {
								warn!(target: "ipc", "Failed to write response: {:?}", e);
							}
						}
						else {
							warn!(target: "ipc", "Failed to read method signature from socket: unexpected message length({})", method_sign_len);
						}
					},
					Err(Error::TryAgain) => {
					},
					Err(x) => {
						warn!(target: "ipc", "Error polling connections {:?}", x);
						panic!();
					}
				}
			}
		}
	}

	/// Stores nanomsg poll request for reuse
	fn rebuild_poll_request(&mut self) {
		self.polls = self.sockets.iter()
			.map(|&(ref socket, _)| socket.new_pollfd(PollInOut::In))
			.collect::<Vec<PollFd>>();
	}

	/// Add exclusive socket for paired client
	/// Only one connection over this address is allowed
	pub fn add_duplex(&mut self, addr: &str) -> Result<(), SocketError>  {
		let mut socket = try!(Socket::new(Protocol::Pair).map_err(|e| {
			warn!(target: "ipc", "Failed to create ipc socket: {:?}", e);
			SocketError::DuplexLink
		}));

		let endpoint = try!(socket.bind(addr).map_err(|e| {
			warn!(target: "ipc", "Failed to bind socket to address '{}': {:?}", addr, e);
			SocketError::DuplexLink
		}));

		self.sockets.push((socket, endpoint));

		self.rebuild_poll_request();

		Ok(())
	}

	/// Add generic socket for request-reply style communications
	/// with multiple clients
	pub fn add_reqrep(&mut self, addr: &str) -> Result<(), SocketError>  {
		let mut socket = try!(Socket::new(Protocol::Rep).map_err(|e| {
			warn!(target: "ipc", "Failed to create ipc socket: {:?}", e);
			SocketError::DuplexLink
		}));

		let endpoint = try!(socket.bind(addr).map_err(|e| {
			warn!(target: "ipc", "Failed to bind socket to address '{}': {:?}", addr, e);
			SocketError::DuplexLink
		}));

		self.sockets.push((socket, endpoint));

		self.rebuild_poll_request();

		Ok(())
	}
}

/// Error in handling JSON RPC request
pub enum IoHandlerError {
	BadRequest,
	HandlerError,
}

/// Worker to handle JSON RPC requests
pub struct IoHandlerWorker {
	handler: Arc<IoHandler>,
	socket: Socket,
	_endpoint: Endpoint,
	poll: Vec<PollFd>,
	buf: Vec<u8>,
}

/// IPC server for json-rpc handler (single thread)
pub struct IoHandlerServer {
	is_stopping: Arc<AtomicBool>,
	is_stopped: Arc<AtomicBool>,
	handler: Arc<IoHandler>,
	socket_addr: String,
}

impl IoHandlerServer {
	/// New IPC server for JSON RPC `handler` and ipc socket address `socket_addr`
	pub fn new(handler: &Arc<IoHandler>, socket_addr: &str) -> IoHandlerServer {
		IoHandlerServer {
			handler: handler.clone(),
			is_stopping: Arc::new(AtomicBool::new(false)),
			is_stopped: Arc::new(AtomicBool::new(true)),
			socket_addr: socket_addr.to_owned(),
		}
	}

	/// IPC Server starts (non-blocking, in seprate thread)
	pub fn start(&self) -> Result<(), SocketError> {
		let mut worker = try!(IoHandlerWorker::new(&self.handler, &self.socket_addr));
		self.is_stopping.store(false, Ordering::Relaxed);
		let worker_is_stopping = self.is_stopping.clone();
		let worker_is_stopped = self.is_stopped.clone();

		::std::thread::spawn(move || {
			worker_is_stopped.store(false, Ordering::Relaxed);
			while !worker_is_stopping.load(Ordering::Relaxed) {
				worker.poll()
			}
			worker_is_stopped.store(true, Ordering::Relaxed);
		});

		Ok(())
	}

	/// IPC server stop (func will wait until effective stop)
	pub fn stop(&self) {
		self.is_stopping.store(true, Ordering::Relaxed);
		while !self.is_stopped.load(Ordering::Relaxed) {
			std::thread::sleep(std::time::Duration::from_millis(50));
		}
	}
}

impl Drop for IoHandlerServer {
	fn drop(&mut self) {
		self.stop()
	}
}

impl IoHandlerWorker {
	pub fn new(handler: &Arc<IoHandler>, socket_addr: &str) -> Result<IoHandlerWorker, SocketError> {
		let mut socket = try!(Socket::new(Protocol::Rep).map_err(|e| {
			warn!(target: "ipc", "Failed to create ipc socket: {:?}", e);
			SocketError::RequestLink
		}));

		let endpoint = try!(socket.bind(socket_addr).map_err(|e| {
			warn!(target: "ipc", "Failed to bind socket to address '{}': {:?}", socket_addr, e);
			SocketError::RequestLink
		}));

		let poll = vec![socket.new_pollfd(PollInOut::In)];

		Ok(IoHandlerWorker {
			handler: handler.clone(),
			socket: socket,
			_endpoint: endpoint,
			poll: poll,
			buf: Vec::with_capacity(1024),
		})
	}

	pub fn poll(&mut self) {
		let mut request = PollRequest::new(&mut self.poll[..]);
 		let _result_guard = Socket::poll(&mut request, POLL_TIMEOUT);
		let fd = request.get_fds()[0]; 	// guaranteed to exist and be the only one
										// because contains only immutable socket field as a member
		if !fd.can_read() {
			return;
		}

		unsafe { self.buf.set_len(0); }
		match self.socket.nb_read_to_end(&mut self.buf) {
			Ok(0) => {
				warn!(target: "ipc", "RPC empty message received");
				return;
			},
			Ok(_) => {
				let rpc_msg = match String::from_utf8(self.buf.clone()) {
					Ok(val) => val,
					Err(e) => {
						warn!(target: "ipc", "RPC decoding error (utf-8): {:?}", e);
						return;
					}
				};
				let response: Option<String> = self.handler.handle_request(&rpc_msg);
				if let Some(response_str) = response {
					let response_bytes = response_str.into_bytes();
					if let Err(e) = self.socket.nb_write(&response_bytes) {
						warn!(target: "ipc", "Failed to write response: {:?}", e);
					}
				}
			},
			Err(Error::TryAgain) => {
				// no data
			},
			Err(x) => {
				warn!(target: "ipc", "Error polling connections {:?}", x);
				panic!("IPC RPC fatal error");
			},
		}
	}

}

#[cfg(test)]
mod service_tests {

	use super::{Worker, IoHandlerServer};
	use ipc::*;
	use std::io::{Read, Write};
	use std::sync::{Arc, RwLock};
	use nanomsg::{Socket, Protocol, Endpoint};
	use jsonrpc_core;
	use jsonrpc_core::{IoHandler, Value, Params, MethodCommand};

	struct TestInvoke {
		method_num: u16,
		params: Vec<u8>,
	}

	struct DummyService {
		methods_stack: RwLock<Vec<TestInvoke>>,
	}

	impl DummyService {
		fn new() -> DummyService {
			DummyService { methods_stack: RwLock::new(Vec::new()) }
		}
	}

	impl IpcInterface<DummyService> for DummyService {
		fn dispatch<R>(&self, _r: &mut R) -> Vec<u8> where R: Read {
			vec![]
		}
		fn dispatch_buf(&self, method_num: u16, buf: &[u8]) -> Vec<u8> {
			self.methods_stack.write().unwrap().push(
				TestInvoke {
					method_num: method_num,
					params: buf.to_vec(),
				});
			vec![]
		}
	}

	impl IpcConfig for DummyService {}

	fn dummy_write(addr: &str, buf: &[u8]) -> (Socket, Endpoint) {
		let mut socket = Socket::new(Protocol::Pair).unwrap();
		let endpoint = socket.connect(addr).unwrap();
		socket.write(buf).unwrap();
		(socket, endpoint)
	}

	fn dummy_request(addr: &str, buf: &[u8]) -> Vec<u8> {
		let mut socket = Socket::new(Protocol::Req).unwrap();
		let _endpoint = socket.connect(addr).unwrap();
		socket.write(buf).unwrap();
		let mut buf = Vec::new();
		socket.read_to_end(&mut buf).unwrap();
		buf
	}

	#[test]
	fn can_create_worker() {
		let worker = Worker::<DummyService>::new(&Arc::new(DummyService::new()));
		assert_eq!(0, worker.sockets.len());
	}

	#[test]
	fn can_add_duplex_socket_to_worker() {
		let mut worker = Worker::<DummyService>::new(&Arc::new(DummyService::new()));
		worker.add_duplex("ipc:///tmp/parity-test10.ipc").unwrap();
		assert_eq!(1, worker.sockets.len());
	}

	#[test]
	fn worker_can_poll_empty() {
		let service = Arc::new(DummyService::new());
		let mut worker = Worker::<DummyService>::new(&service);
		worker.add_duplex("ipc:///tmp/parity-test20.ipc").unwrap();
		worker.poll();
		assert_eq!(0, service.methods_stack.read().unwrap().len());
	}

	#[test]
	fn worker_can_poll() {
		let url = "ipc:///tmp/parity-test30.ipc";

		let mut worker = Worker::<DummyService>::new(&Arc::new(DummyService::new()));
		worker.add_duplex(url).unwrap();

		let (_socket, _endpoint) = dummy_write(url, &vec![0, 0, 7, 7, 6, 6]);
		worker.poll();

		assert_eq!(1, worker.service.methods_stack.read().unwrap().len());
		assert_eq!(0, worker.service.methods_stack.read().unwrap()[0].method_num);
		assert_eq!([7, 7, 6, 6], worker.service.methods_stack.read().unwrap()[0].params[..]);
	}

	#[test]
	fn worker_can_poll_long() {
		let url = "ipc:///tmp/parity-test40.ipc";

		let mut worker = Worker::<DummyService>::new(&Arc::new(DummyService::new()));
		worker.add_duplex(url).unwrap();

		let message = [0u8; 1024*1024];

		let (_socket, _endpoint) = dummy_write(url, &message);
		worker.poll();

		assert_eq!(1, worker.service.methods_stack.read().unwrap().len());
		assert_eq!(0, worker.service.methods_stack.read().unwrap()[0].method_num);
		assert_eq!(vec![0u8; 1024*1024-2], worker.service.methods_stack.read().unwrap()[0].params);
	}

	#[test]
	fn test_jsonrpc_handler() {
		let url = "ipc:///tmp/parity-test50.ipc";

		struct SayHello;
		impl MethodCommand for SayHello {
			fn execute(&self, _params: Params) -> Result<Value, jsonrpc_core::Error> {
				Ok(Value::String("hello".to_string()))
			}
		}

		let io = Arc::new(IoHandler::new());
		io.add_method("say_hello", SayHello);

		let request = r#"{"jsonrpc": "2.0", "method": "say_hello", "params": [42, 23], "id": 1}"#;
		let response = r#"{"jsonrpc":"2.0","result":"hello","id":1}"#;

		let server = IoHandlerServer::new(&io, url);
		server.start().unwrap();

		assert_eq!(String::from_utf8(dummy_request(url, request.as_bytes())).unwrap(), response.to_string());

		server.stop();
	}
}<|MERGE_RESOLUTION|>--- conflicted
+++ resolved
@@ -70,12 +70,7 @@
 		SocketError::DuplexLink
 	}));
 
-	// 2500 ms default timeout
-<<<<<<< HEAD
-	socket.set_receive_timeout(2500).unwrap();
-=======
 	socket.set_receive_timeout(CLIENT_CONNECTION_TIMEOUT).unwrap();
->>>>>>> 81d8dafd
 
 	let endpoint = try!(socket.connect(socket_addr).map_err(|e| {
 		warn!(target: "ipc", "Failed to bind socket to address '{}': {:?}", socket_addr, e);
@@ -97,12 +92,7 @@
 		SocketError::RequestLink
 	}));
 
-	// 2500 ms default timeout
-<<<<<<< HEAD
-	socket.set_receive_timeout(2500).unwrap();
-=======
 	socket.set_receive_timeout(CLIENT_CONNECTION_TIMEOUT).unwrap();
->>>>>>> 81d8dafd
 
 	let endpoint = try!(socket.connect(socket_addr).map_err(|e| {
 		warn!(target: "ipc", "Failed to bind socket to address '{}': {:?}", socket_addr, e);
